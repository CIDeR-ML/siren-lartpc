import os
from tqdm import tqdm
import time
import yaml
from slar.io import PhotonLibDataset
from slar.nets import SirenVis, WeightedL2Loss
from slar.optimizers import optimizer_factory
from slar.utils import CSVLogger, get_device

import torch
from torch.utils.data import DataLoader

def train(cfg : dict):
    '''
    A function to run an optimization loop for SirenVis model.
    Configuration specific to this function is "train" at the top level.

    Parameters
    ----------
    max_epochs : int
        The maximum number of epochs before stopping training

    max_iterations : int
        The maximum number of iterations before stopping training

    save_every_epochs : int
        A period in epochs to store the network state

    save_every_iterations : int
        A period in iterations to store the network state

    optimizer_class : str
        An optimizer class name to train SirenVis

    optimizer_param : dict
        Optimizer constructor arguments

    resume : bool
        If True, and if a checkopint file is provided for the model, resume training 
        with the optimizer state restored from the last checkpoint step.

    '''

    DEVICE = torch.device("cuda:0" if torch.cuda.is_available() else "cpu")
    if cfg.get('device'):
        DEVICE = get_device(cfg['device']['type'])

    iteration_ctr = 0
    epoch_ctr = 0 

    # Create necessary pieces: the model, optimizer, loss, logger.
    # Load the states if this is resuming.
    net = SirenVis(cfg).to(DEVICE)
    ds = PhotonLibDataset(cfg)
<<<<<<< HEAD
    if 'loader' in cfg['data']:
        dl = DataLoader(ds, **cfg['data']['loader'])
    else:
        dl = [dict(position=ds.positions,value=ds.visibilities,weight=ds.weights)]
    opt, epoch = optimizer_factory(net.parameters(),cfg)
=======
    dl = DataLoader(ds, **cfg['data']['loader'])    
    opt, sch, epoch = optimizer_factory(net.parameters(),cfg)
>>>>>>> ee95bc47
    if epoch >0:
        iteration_ctr = int(epoch * len(dl))
        epoch_ctr = int(epoch)
        print('[train] resuming training from iteration',iteration_ctr,'epoch',epoch_ctr)
    criterion = WeightedL2Loss() 
    logger = CSVLogger(cfg)
    logdir = logger.logdir

    # Set the control parameters for the training loop
    train_cfg = cfg.get('train',dict())
    epoch_max = train_cfg.get('max_epochs',int(1e20))
    iteration_max = train_cfg.get('max_iterations',int(1e20))
    save_every_iterations = train_cfg.get('save_every_iterations',-1)
    save_every_epochs = train_cfg.get('save_every_epochs',-1)  
    print(f'[train] train for max iterations {iteration_max} or max epochs {epoch_max}')

    # Store configuration
    with open(os.path.join(logdir,'train_cfg.yaml'), 'w') as f:
        yaml.safe_dump(cfg, f)
    
    # Start the training loop
    t0=time.time()
    twait=time.time()
    stop_training = False

    while iteration_ctr < iteration_max and epoch_ctr < epoch_max:
        
        for batch_idx, data in enumerate(tqdm(dl,desc='Epoch %-3d' % epoch_ctr)):
            iteration_ctr += 1
            
            # Input data prep
            x       = data['position'].to(DEVICE)
            target  = data['value'].to(DEVICE)
            weights = data['weight'].to(DEVICE)
            
            twait = time.time()-twait
            # Running hte model, compute the loss, back-prop gradients to optimize.
            ttrain = time.time()
            pred   = net(x)
            loss   = criterion(pred, target, weights)
            opt.zero_grad()
            loss.backward()
            opt.step()
            ttrain = time.time()-ttrain
            
            # Log training parameters
            logger.record(['iter','epoch','loss','ttrain','twait'],
                          [iteration_ctr, epoch_ctr, loss.item(),ttrain,twait])
            twait = time.time()
            
            # Step the logger
            target_linear  = ds.inv_xform_vis(target)
            pred_linear = ds.inv_xform_vis(pred)
            logger.step(iteration_ctr, target_linear, pred_linear)
                
            # Save the model parameters if the condition is met
            if save_every_iterations > 0 and iteration_ctr % save_every_iterations == 0:
                filename = os.path.join(logdir,'iteration-%06d-epoch-%04d.ckpt' % (iteration_ctr,epoch_ctr))
                net.save_state(filename,opt,sch,iteration_ctr)
            
            if iteration_max <= iteration_ctr:
                stop_training=True
                break        

        if stop_training:
            break

        if sch is not None:
            sch.step()

        epoch_ctr += 1

        if (save_every_epochs*epoch_ctr) > 0 and epoch_ctr % save_every_epochs == 0:
            filename = os.path.join(logdir,'iteration-%06d-epoch-%04d.ckpt' % (iteration_ctr,epoch_ctr))
            net.save_state(filename,opt,sch,iteration_ctr/len(dl))

            
    print('[train] Stopped training at iteration',iteration_ctr,'epochs',epoch_ctr)
    logger.write()
    logger.close()<|MERGE_RESOLUTION|>--- conflicted
+++ resolved
@@ -52,16 +52,11 @@
     # Load the states if this is resuming.
     net = SirenVis(cfg).to(DEVICE)
     ds = PhotonLibDataset(cfg)
-<<<<<<< HEAD
     if 'loader' in cfg['data']:
         dl = DataLoader(ds, **cfg['data']['loader'])
     else:
         dl = [dict(position=ds.positions,value=ds.visibilities,weight=ds.weights)]
-    opt, epoch = optimizer_factory(net.parameters(),cfg)
-=======
-    dl = DataLoader(ds, **cfg['data']['loader'])    
     opt, sch, epoch = optimizer_factory(net.parameters(),cfg)
->>>>>>> ee95bc47
     if epoch >0:
         iteration_ctr = int(epoch * len(dl))
         epoch_ctr = int(epoch)
