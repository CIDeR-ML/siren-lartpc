--- conflicted
+++ resolved
@@ -71,13 +71,10 @@
 
             # register buffer/parameter for output_scale
             # actual values will be loaded from state_dict
-<<<<<<< HEAD
-            self._init_output_scale(siren_cfg={})
-=======
             siren_init_cfg = siren_cfg.copy()
             siren_init_cfg.get('output_scale', {}).pop('init',None)
             self._init_output_scale(siren_init_cfg)
->>>>>>> bde78131
+
             self.load_state(ckpt_file)
             return
 
